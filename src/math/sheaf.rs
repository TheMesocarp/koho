--- conflicted
+++ resolved
@@ -172,13 +172,8 @@
         ];
         let tau_dim = k + 1;
         for (sigma_idx, section) in k_cochain.iter().enumerate() {
-<<<<<<< HEAD
             let (upper, _) = self.cells.incidences(k, sigma_idx)?;
             for i in upper {
-=======
-            let (_, upper) = &self.cells.incidences(k, sigma_idx)?;
-            for i in *upper {
->>>>>>> 7594b283
                 if let Some(r) = self.restrictions.get(&(k, sigma_idx, tau_dim, *i)) {
                     let mut term = r.matvec(section).map_err(KohoError::Candle)?;
 
@@ -191,10 +186,6 @@
                     output_k_plus_1_cochain[*i] = output_k_plus_1_cochain[*i]
                         .add(&term)
                         .map_err(KohoError::Candle)?;
-<<<<<<< HEAD
-                    continue;
-=======
->>>>>>> 7594b283
                 }
             }
         }
@@ -419,7 +410,6 @@
         // Should be a 1x1 matrix containing [3.0]
         assert_eq!(&[mat.rows(), mat.cols()], &[1, 1]);
     }
-<<<<<<< HEAD
 
     // Helper function to create a simple sheaf with two vertices and an edge
     fn setup_simple_sheaf() -> Result<CellularSheaf, KohoError> {
@@ -473,7 +463,4 @@
 
         Ok(())
     }
-
-=======
->>>>>>> 7594b283
 }